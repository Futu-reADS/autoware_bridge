--- conflicted
+++ resolved
@@ -3,11 +3,6 @@
 #include "geometry_msgs/msg/pose_stamped.hpp"
 #include "autoware_bridge/localization.hpp"
 #include "autoware_bridge/autoware_bridge_util.hpp"
-<<<<<<< HEAD
-#include <autoware_adapi_v1_msgs/msg/localization_initialization_state.hpp>
-#include <tier4_system_msgs/msg/mode_change_available.hpp>
-=======
->>>>>>> 78bedd9b
 
 #include <atomic>
 #include <chrono>
@@ -15,16 +10,6 @@
 #include <string>
 #include <thread>
 #include <vector>
-<<<<<<< HEAD
-
-using namespace std::chrono_literals;
-
-// -----------------------------------------------------------------------------
-// DummyBridgeUtil:
-// A subclass of AutowareBridgeUtil that records calls to key methods so we can
-// verify that the correct status updates are issued during execution.
-// -----------------------------------------------------------------------------
-=======
 
 using namespace std::chrono_literals;
 
@@ -34,20 +19,11 @@
 
 // -----------------------------------------------------------------------------
 // DummyBridgeUtil: a simple subclass of AutowareBridgeUtil that records calls.
->>>>>>> 78bedd9b
 class DummyBridgeUtil : public AutowareBridgeUtil {
 public:
   std::vector<std::string> call_log;
   std::mutex log_mutex;
 
-<<<<<<< HEAD
-  void updateTaskStatus(const std::string & task_id, const std::string & status) {
-    {
-      std::lock_guard<std::mutex> lock(log_mutex);
-      call_log.push_back("updateTaskStatus: " + task_id + " status:" + status);
-    }
-    AutowareBridgeUtil::updateTaskStatus(task_id, status);
-=======
   void updateTaskStatus(const std::string & task_id, const std::string & status, std::string reason = "") {
     {
       std::lock_guard<std::mutex> lock(log_mutex);
@@ -55,7 +31,6 @@
     }
     // Call base implementation.
     AutowareBridgeUtil::updateTaskStatus(task_id, status, reason);
->>>>>>> 78bedd9b
   }
 
   void updateTaskRetries(const std::string & task_id, int retry_count) {
@@ -65,12 +40,7 @@
     }
     AutowareBridgeUtil::updateTaskRetries(task_id, retry_count);
   }
-<<<<<<< HEAD
-
-  // Override updateTask to record the call.
-=======
-  
->>>>>>> 78bedd9b
+  
   void updateTask(const std::string & task_id, TaskRequestType type, const std::string & value, int number = 0) {
     {
       std::lock_guard<std::mutex> lock(log_mutex);
@@ -84,12 +54,6 @@
 };
 
 // -----------------------------------------------------------------------------
-<<<<<<< HEAD
-// TestableLocalization:
-// A subclass of Localization that exposes internal methods and state for testing.
-// This allows tests to directly trigger callbacks and force internal state changes.
-// -----------------------------------------------------------------------------
-=======
 // TestableLocalization: a subclass of Localization that exposes internal members
 // for testing. In your production header, mark the following as protected (or friend the test):
 //   - pubInitPose()
@@ -97,7 +61,6 @@
 //   - localizationStateCallback()
 //   - localization_start_time_
 //   - state_
->>>>>>> 78bedd9b
 class TestableLocalization : public Localization {
 public:
   using Localization::Localization;  // Inherit constructors
@@ -107,15 +70,6 @@
     pubInitPose(init_pose);
   }
 
-<<<<<<< HEAD
-  // Public wrappers for the callbacks.
-  void testLocalizationQualityCallback(const tier4_system_msgs::msg::ModeChangeAvailable & msg) {
-    localizationQualityCallback(msg);
-  }
-
-  void testLocalizationStateCallback(const autoware_adapi_v1_msgs::msg::LocalizationInitializationState & msg) {
-    localizationStateCallback(msg);
-=======
   // Public wrappers for callbacks.
   void testLocalizationQualityCallback(const tier4_system_msgs::msg::ModeChangeAvailable & msg) {
     localizationQualityCallback(msg);
@@ -139,43 +93,15 @@
   }
   void forceSetState(LocalizationTaskState new_state) {
     state_ = new_state;
->>>>>>> 78bedd9b
-  }
-
-<<<<<<< HEAD
-  // Public setter and getter for localization_start_time_.
-  void setLocalizationStartTime(const rclcpp::Time & time) {
-    localization_start_time_ = time;
-  }
-  rclcpp::Time getLocalizationStartTime() const {
-    return localization_start_time_;
-  }
-
-  // Methods to force internal state changes.
-  void forceSetLocalizationQuality(bool quality) {
-    localization_quality_ = quality;
-  }
-  void forceSetState(LocalizationTaskState new_state) {
-    state_ = new_state;
   }
 };
 
-// -----------------------------------------------------------------------------
-// LocalizationTest Fixture:
-// Sets up a ROS2 node, DummyBridgeUtil, and a TestableLocalization instance
-// to be used across the test cases.
-// -----------------------------------------------------------------------------
-=======
->>>>>>> 78bedd9b
 class LocalizationTest : public ::testing::Test {
 protected:
   void SetUp() override {
     rclcpp::init(0, nullptr);
     node = rclcpp::Node::make_shared("test_localization_node");
-<<<<<<< HEAD
-=======
     is_task_running = false;
->>>>>>> 78bedd9b
     dummy_util = std::make_shared<DummyBridgeUtil>();
     localization = std::make_shared<TestableLocalization>(node, dummy_util);
   }
@@ -186,23 +112,14 @@
 
   rclcpp::Node::SharedPtr node;
   std::shared_ptr<DummyBridgeUtil> dummy_util;
-<<<<<<< HEAD
-=======
   std::atomic<bool> is_task_running;
->>>>>>> 78bedd9b
   std::shared_ptr<TestableLocalization> localization;
 };
 
 // -----------------------------------------------------------------------------
-<<<<<<< HEAD
-// Test Case 1: Localization Quality Callback Test
-// Verifies that calling the quality callback updates the internal quality flag.
-// -----------------------------------------------------------------------------
-=======
 // Test Cases
 
 // 1. Test Localization Quality Callback.
->>>>>>> 78bedd9b
 TEST_F(LocalizationTest, QualityCallbackTest) {
   tier4_system_msgs::msg::ModeChangeAvailable quality_msg;
   quality_msg.available = true;
@@ -214,35 +131,11 @@
   EXPECT_FALSE(localization->getLocalizationQuality());
 }
 
-<<<<<<< HEAD
-// -----------------------------------------------------------------------------
-// Test Case 2: Localization State Callback Test
-// Verifies that the state callback can be called without error.
-// (Internal state change is indirectly verified by the absence of errors.)
-// -----------------------------------------------------------------------------
-=======
 // 2. Test Localization State Callback.
->>>>>>> 78bedd9b
 TEST_F(LocalizationTest, StateCallbackTest) {
   autoware_adapi_v1_msgs::msg::LocalizationInitializationState state_msg;
   state_msg.state = autoware_adapi_v1_msgs::msg::LocalizationInitializationState::INITIALIZED;
   localization->testLocalizationStateCallback(state_msg);
-<<<<<<< HEAD
-  SUCCEED();  // Success if no errors occur.
-}
-
-// -----------------------------------------------------------------------------
-// Test Case 3: PubInitPose Test
-// Subscribes to the "/initialpose" topic and verifies that calling pubInitPose
-// publishes a message with the expected contents.
-// -----------------------------------------------------------------------------
-TEST_F(LocalizationTest, PubInitPoseTest) {
-  std::atomic<bool> msg_received(false);
-  auto sub = node->create_subscription<geometry_msgs::msg::PoseStamped>(
-    "/initialpose", 10,
-    [&](const geometry_msgs::msg::PoseStamped::SharedPtr msg) {
-      (void)msg;
-=======
   SUCCEED();  // No error implies success.
 }
 
@@ -252,87 +145,24 @@
   auto sub = node->create_subscription<geometry_msgs::msg::PoseStamped>(
     "/initialpose", 10,
     [&](const geometry_msgs::msg::PoseStamped::SharedPtr) {
->>>>>>> 78bedd9b
       msg_received = true;
     });
 
   geometry_msgs::msg::PoseStamped init_pose;
   init_pose.header.stamp = node->now();
   init_pose.header.frame_id = "map";
-<<<<<<< HEAD
-
+  
   localization->testPubInitPose(init_pose);
   rclcpp::spin_some(node);
-  std::this_thread::sleep_for(200ms);
-=======
-  
-  localization->testPubInitPose(init_pose);
->>>>>>> 78bedd9b
-  rclcpp::spin_some(node);
   EXPECT_TRUE(msg_received);
 }
 
-<<<<<<< HEAD
-// -----------------------------------------------------------------------------
-// Test Case 4: Execute Success Scenario
-// Forces internal conditions to simulate a successful localization task:
-// - Localization quality is good,
-// - The start time is set in the past so that the LOCALIZATION_CHECK timeout condition
-//   is met,
-// - The state is forced to LOCALIZATION_CHECK.
-// Then, the execute() method should update the task status to "SUCCESS".
-// -----------------------------------------------------------------------------
-=======
 // 4. Test Execute Success Scenario.
->>>>>>> 78bedd9b
 TEST_F(LocalizationTest, ExecuteSuccessTest) {
   std::string task_id = "success_task";
   geometry_msgs::msg::PoseStamped init_pose;
   init_pose.header.stamp = node->now();
   init_pose.header.frame_id = "map";
-<<<<<<< HEAD
-
-  // Force conditions for success.
-  localization->forceSetLocalizationQuality(true);
-  // Set the start time sufficiently in the past (ensure it exceeds LOC_WAIT_TIMEOUT_S).
-  localization->setLocalizationStartTime(node->now() - rclcpp::Duration::from_seconds(2.0));
-  localization->forceSetState(LocalizationTaskState::LOCALIZATION_CHECK);
-
-  std::thread exec_thread([&]() {
-    localization->execute(task_id, init_pose);
-  });
-  exec_thread.join();
-
-  bool successLogged = false;
-  for (const auto & entry : dummy_util->call_log) {
-    if (entry.find("updateTaskStatus: " + task_id + " status:SUCCESS") != std::string::npos) {
-      successLogged = true;
-      break;
-    }
-  }
-  EXPECT_TRUE(successLogged);
-}
-
-// -----------------------------------------------------------------------------
-// Test Case 5: Execute Failure Scenario (Timeout/Max Retries Exceeded)
-// Forces internal conditions to simulate a failure:
-// - Localization quality remains false so that success is never reached,
-// - The start time is set in the past so that the timeout condition is met,
-// - The state is forced to LOCALIZATION_CHECK.
-// Then, the execute() method should update the task status to "TIMEOUT".
-// -----------------------------------------------------------------------------
-TEST_F(LocalizationTest, ExecuteFailureTest) {
-  std::string task_id = "fail_task";
-  geometry_msgs::msg::PoseStamped init_pose;
-  init_pose.header.stamp = node->now();
-  init_pose.header.frame_id = "map";
-
-  // Force conditions for failure.
-  localization->forceSetLocalizationQuality(false);
-  localization->setLocalizationStartTime(node->now() - rclcpp::Duration::from_seconds(2.0));
-  localization->forceSetState(LocalizationTaskState::LOCALIZATION_CHECK);
-
-=======
   
   // Force conditions for success:
   // - Set quality to true.
@@ -342,66 +172,10 @@
   // Force state to LOCALIZATION_CHECK.
   localization->forceSetState(LocalizationTaskState::LOCALIZATION_CHECK);
   
->>>>>>> 78bedd9b
   std::thread exec_thread([&]() {
     localization->execute(task_id, init_pose);
   });
   exec_thread.join();
-<<<<<<< HEAD
-
-  bool failureLogged = false;
-  for (const auto & entry : dummy_util->call_log) {
-    if (entry.find("updateTaskStatus: " + task_id + " status:TIMEOUT") != std::string::npos) {
-      failureLogged = true;
-      break;
-    }
-  }
-  EXPECT_TRUE(failureLogged);
-}
-
-// -----------------------------------------------------------------------------
-// Test Case 6: Execute Cancellation Scenario
-// Starts the execute() method in a separate thread and then calls cancel().
-// The task status should be updated to "CANCELLED".
-// -----------------------------------------------------------------------------
-TEST_F(LocalizationTest, ExecuteCancelTest) {
-  std::string task_id = "cancel_task";
-  geometry_msgs::msg::PoseStamped init_pose;
-  init_pose.header.stamp = node->now();
-  init_pose.header.frame_id = "map";
-
-  std::thread exec_thread([&]() {
-    localization->execute(task_id, init_pose);
-  });
-
-  // Allow the execution loop to start.
-  std::this_thread::sleep_for(200ms);
-  localization->cancel();
-  exec_thread.join();
-
-  bool cancelLogged = false;
-  for (const auto & entry : dummy_util->call_log) {
-    if (entry.find("updateTaskStatus: " + task_id + " status:CANCELLED") != std::string::npos) {
-      cancelLogged = true;
-      break;
-    }
-  }
-  EXPECT_TRUE(cancelLogged);
-}
-
-// -----------------------------------------------------------------------------
-// Test Case 7: Execute RETRYING Branch Test
-// Forces the execute loop to run at least one retry iteration so that when the
-// retry counter equals 1, the task status is updated to "RETRYING".
-// To force the loop to iterate, we allow one initialization cycle and then cancel.
-// -----------------------------------------------------------------------------
-TEST_F(LocalizationTest, ExecuteRetryingTest) {
-  std::string task_id = "retry_task";
-  geometry_msgs::msg::PoseStamped init_pose;
-  init_pose.header.stamp = node->now();
-  init_pose.header.frame_id = "map";
-
-=======
   
   bool successLogged = false;
   for (const auto & entry : dummy_util->call_log) {
@@ -449,65 +223,10 @@
   init_pose.header.stamp = node->now();
   init_pose.header.frame_id = "map";
   
->>>>>>> 78bedd9b
   // Start execute() in a separate thread.
   std::thread exec_thread([&]() {
     localization->execute(task_id, init_pose);
   });
-<<<<<<< HEAD
-
-  // Allow time for at least one retry iteration (retry_counter becomes 1).
-  std::this_thread::sleep_for(1200ms);
-  // Cancel to exit the loop.
-  localization->cancel();
-  exec_thread.join();
-
-  bool retryingLogged = false;
-  for (const auto & entry : dummy_util->call_log) {
-    if (entry.find("updateTaskStatus: " + task_id + " status:RETRYING") != std::string::npos) {
-      retryingLogged = true;
-      break;
-    }
-  }
-  EXPECT_TRUE(retryingLogged);
-}
-
-// -----------------------------------------------------------------------------
-// Test Case 8: Execute UNINITIALIZED Branch Test
-// In the LOCALIZATION state, if the localization state is UNINITIALIZED, the code
-// should reset the state to INITIALIZATION. This test forces that branch by setting
-// the state to LOCALIZATION and the localization state to UNINITIALIZED, then canceling.
-// -----------------------------------------------------------------------------
-TEST_F(LocalizationTest, ExecuteUninitializedBranchTest) {
-  std::string task_id = "uninit_task";
-  geometry_msgs::msg::PoseStamped init_pose;
-  init_pose.header.stamp = node->now();
-  init_pose.header.frame_id = "map";
-
-  // Force internal state to LOCALIZATION with UNINITIALIZED.
-  localization->forceSetState(LocalizationTaskState::LOCALIZATION);
-  // Forcing UNINITIALIZED condition.
-  {
-    autoware_adapi_v1_msgs::msg::LocalizationInitializationState state_msg;
-    state_msg.state = autoware_adapi_v1_msgs::msg::LocalizationInitializationState::UNINITIALIZED;
-    localization->testLocalizationStateCallback(state_msg);
-  }
-  // Start execute in a thread.
-  std::thread exec_thread([&]() {
-    localization->execute(task_id, init_pose);
-  });
-  // Wait shortly then cancel to force loop exit.
-  std::this_thread::sleep_for(500ms);
-  localization->cancel();
-  exec_thread.join();
-
-  // After executing the branch, the internal state should be reset to INITIALIZATION.
-  // We verify that by checking the state via a forced set.
-  // (Since state_ is internal, we assume that if the branch was taken, subsequent iterations
-  // would reset it; our test here relies on the behavior observed via call_log if desired.)
-  // For demonstration, we simply log success.
-  SUCCEED();
-=======
   
   std::this_thread::sleep_for(200ms);
   localization->cancel();
@@ -529,5 +248,4 @@
   int ret = RUN_ALL_TESTS();
   rclcpp::shutdown();
   return ret;
->>>>>>> 78bedd9b
 }