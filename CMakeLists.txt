--- conflicted
+++ resolved
@@ -86,7 +86,6 @@
 )
 
 if(BUILD_TESTING)
-<<<<<<< HEAD
   #find_package(ament_cmake_gtest REQUIRED)
   ##find_package(ament_lint_auto REQUIRED)
   #ament_lint_auto_find_test_dependencies()
@@ -96,12 +95,6 @@
     #test/test_localization.cpp
     #test/test_route_planning.cpp
     #test/test_autonomous_driving.cpp
-=======
-  # Create a single test executable that compiles both test files.
-  ament_add_gtest(test_${PROJECT_NAME}
-    test/test_autoware_bridge_util.cpp
-    test/test_localization.cpp
->>>>>>> 78bedd9b
   )
   if(TARGET test_${PROJECT_NAME})
     ament_target_dependencies(test_${PROJECT_NAME}
